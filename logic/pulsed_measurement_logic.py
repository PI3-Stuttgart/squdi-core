# -*- coding: utf-8 -*-
"""
This file contains the Qudi logic which controls all pulsed measurements.

Qudi is free software: you can redistribute it and/or modify
it under the terms of the GNU General Public License as published by
the Free Software Foundation, either version 3 of the License, or
(at your option) any later version.

Qudi is distributed in the hope that it will be useful,
but WITHOUT ANY WARRANTY; without even the implied warranty of
MERCHANTABILITY or FITNESS FOR A PARTICULAR PURPOSE.  See the
GNU General Public License for more details.

You should have received a copy of the GNU General Public License
along with Qudi. If not, see <http://www.gnu.org/licenses/>.

Copyright (c) the Qudi Developers. See the COPYRIGHT.txt file at the
top-level directory of this distribution and at <https://github.com/Ulm-IQO/qudi/>
"""

from qtpy import QtCore
from collections import OrderedDict
import numpy as np
import time
import datetime
import matplotlib.pyplot as plt

from core.util.mutex import Mutex
from core.util.network import netobtain
from logic.generic_logic import GenericLogic


class PulsedMeasurementLogic(GenericLogic):
    """
    This is the Logic class for the control of pulsed measurements.
    """
    _modclass = 'PulsedMeasurementLogic'
    _modtype = 'logic'

    ## declare connectors
    _in = {'pulseanalysislogic': 'PulseAnalysisLogic',
           'pulseextractionlogic': 'PulseExtractionLogic',
           'fitlogic': 'FitLogic',
           'savelogic': 'SaveLogic',
           'fastcounter': 'FastCounterInterface',
           'microwave': 'MWInterface',
           'pulsegenerator': 'PulserInterface',
           }
    _out = {'pulsedmeasurementlogic': 'PulsedMeasurementLogic'}

    sigSignalDataUpdated = QtCore.Signal(np.ndarray, np.ndarray, np.ndarray, np.ndarray, np.ndarray)
    sigLaserDataUpdated = QtCore.Signal(np.ndarray, np.ndarray)
    sigLaserToShowUpdated = QtCore.Signal(int, bool)
    sigElapsedTimeUpdated = QtCore.Signal(float, str)
    sigFitUpdated = QtCore.Signal(str, np.ndarray, np.ndarray, dict, object)
    sigMeasurementRunningUpdated = QtCore.Signal(bool, bool)
    sigPulserRunningUpdated = QtCore.Signal(bool)
    sigFastCounterSettingsUpdated = QtCore.Signal(float, float)
    sigPulseSequenceSettingsUpdated = QtCore.Signal(np.ndarray, int, float, list, bool, float)
    sigPulseGeneratorSettingsUpdated = QtCore.Signal(float, str, dict, bool)
    sigUploadAssetComplete = QtCore.Signal(str)
    sigUploadedAssetsUpdated = QtCore.Signal(list)
    sigLoadedAssetUpdated = QtCore.Signal(str)
    sigExtMicrowaveSettingsUpdated = QtCore.Signal(float, float, bool)
    sigExtMicrowaveRunningUpdated = QtCore.Signal(bool)
    sigTimerIntervalUpdated = QtCore.Signal(float)
    sigAnalysisSettingsUpdated = QtCore.Signal(str, int, int, int, int)
    sigAnalysisMethodsUpdated = QtCore.Signal(dict)
    sigExtractionSettingsUpdated = QtCore.Signal(str, float, int, int, int)
    sigExtractionMethodsUpdated = QtCore.Signal(dict)

    def __init__(self, config, **kwargs):
        super().__init__(config=config, **kwargs)

        self.log.info('The following configuration was found.')

        # checking for the right configuration
        for key in config.keys():
            self.log.info('{0}: {1}'.format(key, config[key]))

        # microwave parameters
        self.use_ext_microwave = False
        self.microwave_power = -30.     # dbm  (always in SI!)
        self.microwave_freq = 2870e6    # Hz   (always in SI!)

        # fast counter status variables
        self.fast_counter_status = None     # 0=unconfigured, 1=idle, 2=running, 3=paused, -1=error
        self.fast_counter_gated = None      # gated=True, ungated=False
        self.fast_counter_binwidth = 1e-9   # in seconds
        self.fast_counter_record_length = 3.e-6     # in seconds

        # parameters of the currently running sequence
        self.controlled_vals = np.array(range(50), dtype=float)
        self.laser_ignore_list = []
        self.number_of_lasers = 50
        self.sequence_length_s = 100e-6
        self.loaded_asset_name = None
        self.alternating = False

        # Pulse generator parameters
        self.current_channel_config_name = None
        self.sample_rate = 25e9
        self.analogue_amplitude = None
        self.interleave_on = False

        # setup parameters
        self.laser_trigger_delay_s = 0.7e-6

        # timer for data analysis
        self.analysis_timer = None
        self.timer_interval = 5  # in seconds. A value <= 0 means no timer.

        #timer for time
        self.start_time = 0
        self.elapsed_time = 0
        self.elapsed_time_str = '00:00:00:00'

        # threading
        self.threadlock = Mutex()

        # plot data
        self.signal_plot_x = None
        self.signal_plot_y = None
        self.signal_plot_y2 = None
        self.measuring_error_plot_x = None
        self.measuring_error_plot_y = None
        self.measuring_error_plot_y2 = None
        self.laser_plot_x = None
        self.laser_plot_y = None

        # raw data
        self.laser_data = np.zeros((10, 20))
        self.raw_data = np.zeros((10, 20))
        self.show_raw_data = False
        self.show_laser_index = 0
        self.saved_raw_data = OrderedDict()  # temporary saved raw data
        self.recalled_raw_data = None # the currently recalled raw data to add

        # for fit:
        self._fit_param = {}
        self.signal_plot_x_fit = np.arange(10, dtype=float)
        self.signal_plot_y_fit = np.zeros(len(self.signal_plot_x_fit), dtype=float)

    def on_activate(self, e):
        """ Initialisation performed during activation of the module.

        @param object e: Event class object from Fysom.
                         An object created by the state machine module Fysom,
                         which is connected to a specific event (have a look in
                         the Base Class). This object contains the passed event,
                         the state before the event happened and the destination
                         of the state which should be reached after the event
                         had happened.
        """
        # get all the connectors:
        self._pulse_analysis_logic = self.get_in_connector('pulseanalysislogic')
        self._pulse_extraction_logic = self.get_in_connector('pulseextractionlogic')
        self._fast_counter_device = self.get_in_connector('fastcounter')
        self._save_logic = self.get_in_connector('savelogic')
        self._fit_logic = self.get_in_connector('fitlogic')
        self._pulse_generator_device = self.get_in_connector('pulsegenerator')
        self._mycrowave_source_device = self.get_in_connector('microwave')

        # Recall saved status variables
        if 'number_of_lasers' in self._statusVariables:
            self.number_of_lasers = self._statusVariables['number_of_lasers']
            self._pulse_extraction_logic.number_of_lasers = self.number_of_lasers
        if 'laser_trigger_delay_s' in self._statusVariables:
            self.laser_trigger_delay_s = self._statusVariables['laser_trigger_delay_s']
        if 'fast_counter_record_length' in self._statusVariables:
            self.fast_counter_record_length = self._statusVariables['fast_counter_record_length']
        if 'sequence_length_s' in self._statusVariables:
            self.sequence_length_s = self._statusVariables['sequence_length_s']
        if 'controlled_vals' in self._statusVariables:
            self.controlled_vals = np.array(self._statusVariables['controlled_vals'])
        if 'fast_counter_binwidth' in self._statusVariables:
            self.fast_counter_binwidth = self._statusVariables['fast_counter_binwidth']
        if 'microwave_power' in self._statusVariables:
            self.microwave_power = self._statusVariables['microwave_power']
        if 'microwave_freq' in self._statusVariables:
            self.microwave_freq = self._statusVariables['microwave_freq']
        if 'use_ext_microwave' in self._statusVariables:
            self.use_ext_microwave = self._statusVariables['use_ext_microwave']
        if 'current_channel_config_name' in self._statusVariables:
            self.current_channel_config_name = self._statusVariables['current_channel_config_name']
        if 'sample_rate' in self._statusVariables:
            self.sample_rate = self._statusVariables['sample_rate']
        if 'analogue_amplitude' in self._statusVariables:
            self.analogue_amplitude = self._statusVariables['analogue_amplitude']
        if 'interleave_on' in self._statusVariables:
            self.interleave_on = self._statusVariables['interleave_on']
        if 'timer_interval' in self._statusVariables:
            self.timer_interval = self._statusVariables['timer_interval']
        if 'alternating' in self._statusVariables:
            self.alternating = self._statusVariables['alternating']
        if 'show_raw_data' in self._statusVariables:
            self.show_raw_data = self._statusVariables['show_raw_data']
        if 'show_laser_index' in self._statusVariables:
            self.show_laser_index = self._statusVariables['show_laser_index']

        # Check and configure pulse generator
        self.pulse_generator_off()
        self.loaded_asset_name = self._pulse_generator_device.get_loaded_asset()
        avail_activation_configs = self.get_pulser_constraints()['activation_config']
        if self.current_channel_config_name not in avail_activation_configs:
            self.current_channel_config_name = list(avail_activation_configs)[0]
        if self.analogue_amplitude is None:
            self.analogue_amplitude, dummy = self._pulse_generator_device.get_analog_level()
        if self.interleave_on is None:
            self.interleave_on = self._pulse_generator_device.get_interleave()
        # FIXME: Analog level and interleave
        self.set_pulse_generator_settings(self.sample_rate, self.current_channel_config_name,
                                          self.analogue_amplitude, self.interleave_on)

        # Check and configure fast counter
        self.fast_counter_gated = self._fast_counter_device.is_gated()
        binning_constraints = self.get_fastcounter_constraints()['hardware_binwidth_list']
        if self.fast_counter_binwidth not in binning_constraints:
            self.fast_counter_binwidth = binning_constraints[0]
        if self.fast_counter_record_length is None or self.fast_counter_record_length <= 0:
            self.fast_counter_record_length = 3e-6
        self.configure_fast_counter()
        self.fast_counter_off()

        # Check and configure external microwave
        if self.use_ext_microwave:
            self.microwave_on_off(False)
            self.set_microwave_params(self.microwave_freq, self.microwave_power,
                                      self.use_ext_microwave)

        # initialize arrays for the plot data
        self._initialize_plots()

        # recalled saved raw data
        self.recalled_raw_data = None


    def on_deactivate(self, e):
        """ Deactivate the module properly.

        @param object e: Fysom.event object from Fysom class. A more detailed
                         explanation can be found in the method activation.
        """

        if self.getState() != 'idle' and self.getState() != 'deactivated':
            self.stop_pulsed_measurement()

        self._statusVariables['number_of_lasers'] = self.number_of_lasers
        self._statusVariables['laser_trigger_delay_s'] = self.laser_trigger_delay_s
        self._statusVariables['fast_counter_record_length'] = self.fast_counter_record_length
        self._statusVariables['sequence_length_s'] = self.sequence_length_s
        self._statusVariables['controlled_vals'] = list(self.controlled_vals)
        self._statusVariables['fast_counter_binwidth'] = self.fast_counter_binwidth
        self._statusVariables['microwave_power'] = self.microwave_power
        self._statusVariables['microwave_freq'] = self.microwave_freq
        self._statusVariables['use_ext_microwave'] = self.use_ext_microwave
        self._statusVariables['current_channel_config_name'] = self.current_channel_config_name
        self._statusVariables['sample_rate'] = self.sample_rate
        self._statusVariables['analogue_amplitude'] = self.analogue_amplitude
        self._statusVariables['interleave_on'] = self.interleave_on
        self._statusVariables['timer_interval'] = self.timer_interval
        self._statusVariables['alternating'] = self.alternating
        self._statusVariables['show_raw_data'] = self.show_raw_data
        self._statusVariables['show_laser_index'] = self.show_laser_index

    def request_init_values(self):
        """

        @return:
        """
        self.sigMeasurementRunningUpdated.emit(False, False)
        self.sigPulserRunningUpdated.emit(False)
        self.sigExtMicrowaveRunningUpdated.emit(False)
        self.sigFastCounterSettingsUpdated.emit(self.fast_counter_binwidth,
                                                self.fast_counter_record_length)
        self.sigPulseSequenceSettingsUpdated.emit(self.controlled_vals,
                                                  self.number_of_lasers, self.sequence_length_s,
                                                  self.laser_ignore_list, self.alternating,
                                                  self.laser_trigger_delay_s)
        self.sigPulseGeneratorSettingsUpdated.emit(self.sample_rate,
                                                   self.current_channel_config_name,
                                                   self.analogue_amplitude, self.interleave_on)
        self.sigExtMicrowaveSettingsUpdated.emit(self.microwave_freq, self.microwave_power,
                                                 self.use_ext_microwave)
        self.sigLaserToShowUpdated.emit(self.show_laser_index, self.show_raw_data)
        self.sigElapsedTimeUpdated.emit(self.elapsed_time, self.elapsed_time_str)
        self.sigTimerIntervalUpdated.emit(self.timer_interval)
        self.sigAnalysisMethodsUpdated.emit(self._pulse_analysis_logic.analysis_methods)
        self.sigExtractionMethodsUpdated.emit(self._pulse_extraction_logic.extraction_methods)
        self.sigAnalysisSettingsUpdated.emit(self._pulse_analysis_logic.current_method,
                                             self._pulse_analysis_logic.signal_start_bin,
                                             self._pulse_analysis_logic.signal_end_bin,
                                             self._pulse_analysis_logic.norm_start_bin,
                                             self._pulse_analysis_logic.norm_end_bin)
        self.sigExtractionSettingsUpdated.emit(self._pulse_extraction_logic.current_method,
                                               self._pulse_extraction_logic.conv_std_dev,
                                               self._pulse_extraction_logic.count_treshold,
                                               self._pulse_extraction_logic.threshold_tolerance_bins,
                                               self._pulse_extraction_logic.min_laser_length)
        self.sigLoadedAssetUpdated.emit(self.loaded_asset_name)
        self.sigUploadedAssetsUpdated.emit(self._pulse_generator_device.get_uploaded_asset_names())
        self.sigSignalDataUpdated.emit(self.signal_plot_x, self.signal_plot_y, self.signal_plot_y2, self.measuring_error_plot_y, self.measuring_error_plot_y2)
        self.sigFitUpdated.emit('No Fit', self.signal_plot_x_fit, self.signal_plot_y_fit, {}, {})
        self.sigLaserDataUpdated.emit(self.laser_plot_x, self.laser_plot_y)
        return

    ############################################################################
    # Fast counter control methods
    ############################################################################
    def configure_fast_counter(self):
        """
        Configure the fast counter and updates the actually set values in the class variables.
        """
        # Check if fast counter is running and do nothing if that is the case
        if self.fast_counter_status is None:
            self.fast_counter_status = self._fast_counter_device.get_status()
        if self.fast_counter_status >= 2 or self.fast_counter_status < 0:
            return self.fast_counter_binwidth, self.fast_counter_record_length, self.number_of_lasers

        if self.fast_counter_gated:
            number_of_gates = self.number_of_lasers
        else:
            number_of_gates = 0

        actual_binwidth_s, actual_recordlength_s, actual_numofgates = self._fast_counter_device.configure(self.fast_counter_binwidth , self.fast_counter_record_length, number_of_gates)
        # use the actual parameters returned by the hardware
        self.fast_counter_binwidth = actual_binwidth_s
        self.fast_counter_record_length = actual_recordlength_s
        # update fast counter status variable
        self.fast_counter_status = self._fast_counter_device.get_status()
        return actual_binwidth_s, actual_recordlength_s, actual_numofgates

    def set_fast_counter_settings(self, bin_width_s, record_length_s):
        """

        @param bin_width_s:
        @param record_length_s:
        @return:
        """
        # get hardware constraints
        fc_constraints = self.get_fastcounter_constraints()
        # check and set bin width
        self.fast_counter_binwidth = bin_width_s
        # check and set record length
        self.fast_counter_record_length = record_length_s
        self.fast_counter_binwidth, self.fast_counter_record_length, num_of_gates = self.configure_fast_counter()
        # if self.fast_counter_gated:
        #    self.number_of_lasers = num_of_gates
        # emit update signal for master (GUI or other logic module)
        self.sigFastCounterSettingsUpdated.emit(self.fast_counter_binwidth,
                                                self.fast_counter_record_length)
        return self.fast_counter_binwidth, self.fast_counter_record_length

    def set_pulse_sequence_properties(self, controlled_vals, number_of_lasers,
                                      sequence_length_s, laser_ignore_list, is_alternating,
                                      laser_trigger_delay_s):

        if is_alternating and len(controlled_vals) != (
            number_of_lasers - len(laser_ignore_list)) / 2:
            self.log.warning('Number of controlled variable ticks ({0}) does not match the number '
                             'of laser pulses to analyze ({1}).'
                             ''.format(len(controlled_vals),
                                       (number_of_lasers - len(laser_ignore_list))/2))
        elif not is_alternating and len(controlled_vals) != (
        number_of_lasers - len(laser_ignore_list)):
            self.log.warning('Number of controlled variable ticks ({0}) does not match the number '
                             'of laser pulses to analyze ({1}).'
                             ''.format(len(controlled_vals),
                                       number_of_lasers - len(laser_ignore_list)))
        self.controlled_vals = controlled_vals
        self.number_of_lasers = number_of_lasers
        self._pulse_extraction_logic.number_of_lasers = number_of_lasers
        self.sequence_length_s = sequence_length_s
        self.laser_ignore_list = laser_ignore_list
        self.alternating = is_alternating
        self.laser_trigger_delay_s = laser_trigger_delay_s
        if self.fast_counter_gated:
            self.set_fast_counter_settings(self.fast_counter_binwidth,
                                           self.fast_counter_record_length)
        # emit update signal for master (GUI or other logic module)
        self.sigPulseSequenceSettingsUpdated.emit(self.controlled_vals,
                                                  self.number_of_lasers, self.sequence_length_s,
                                                  self.laser_ignore_list, self.alternating,
                                                  self.laser_trigger_delay_s)
        return self.controlled_vals, self.number_of_lasers, self.sequence_length_s, \
               self.laser_ignore_list, self.alternating, self.laser_trigger_delay_s

    def get_fastcounter_constraints(self):
        """ Request the constrains from the hardware, in order to pass them
            to the GUI if necessary.

        @return: dict where the keys in it are predefined in the interface.
        """
        return self._fast_counter_device.get_constraints()

    def fast_counter_on(self):
        """Switching on the fast counter

        @return int: error code (0:OK, -1:error)
        """
        error_code = self._fast_counter_device.start_measure()
        self.fast_counter_status = self._fast_counter_device.get_status()
        return error_code

    def fast_counter_off(self):
        """Switching off the fast counter

        @return int: error code (0:OK, -1:error)
        """
        error_code = self._fast_counter_device.stop_measure()
        self.fast_counter_status = self._fast_counter_device.get_status()
        return error_code

    def fast_counter_pause(self):
        """Switching off the fast counter

        @return int: error code (0:OK, -1:error)
        """
        error_code = self._fast_counter_device.pause_measure()
        self.fast_counter_status = self._fast_counter_device.get_status()
        return error_code

    def fast_counter_continue(self):
        """Switching off the fast counter

        @return int: error code (0:OK, -1:error)
        """
        error_code = self._fast_counter_device.continue_measure()
        self.fast_counter_status = self._fast_counter_device.get_status()
        return error_code

    ############################################################################


    ############################################################################
    # Pulse generator control methods
    ############################################################################
    def pulse_generator_on(self):
        """Switching on the pulse generator. """
        err = self._pulse_generator_device.pulser_on()
        self.sigPulserRunningUpdated.emit(True)
        return err

    def pulse_generator_off(self):
        """Switching off the pulse generator. """
        err = self._pulse_generator_device.pulser_off()
        self.sigPulserRunningUpdated.emit(False)
        return err

    def get_pulser_constraints(self):
        """ Request the constrains from the pulse generator hardware.

        @return: dict where the keys in it are predefined in the interface.
        """
        return self._pulse_generator_device.get_constraints()

    def set_pulse_generator_settings(self, sample_rate_Hz, activation_config_name, amplitude_dict, use_interleave=None):
        """

        @param sample_rate_Hz:
        @param activation_config_name:
        @param amplitude_dict:
        @param use_interleave:
        @return:
        """
        # Check if pulser is already running and do nothing if that is the case.
        pg_status, status_dict = self._pulse_generator_device.get_status()
        if pg_status > 0:
            return self.sample_rate, self.current_channel_config_name, self.analogue_amplitude, self.interleave_on

        # get hardware constraints
        pulser_constraints = self.get_pulser_constraints()

        # check and set interleave
        if use_interleave is not None:
            if self._pulse_generator_device.get_interleave() != use_interleave:
                self.interleave_on = self._pulse_generator_device.set_interleave(use_interleave)

        # check and set sample rate
        samplerate_constr = pulser_constraints['sample_rate']
        if sample_rate_Hz > samplerate_constr['max'] or sample_rate_Hz < samplerate_constr['min']:
            self.log.warning('Desired sample rate of {0:.0e} Hz not within pulse generator '
                             'constraints. Setting {1:.0e} Hz instead.'
                             ''.format(sample_rate_Hz, samplerate_constr['max']))
            sample_rate_Hz = samplerate_constr['max']
        self.sample_rate = self._pulse_generator_device.set_sample_rate(sample_rate_Hz)

        # check and set activation_config
        config_constr = pulser_constraints['activation_config']
        if activation_config_name not in config_constr:
            new_config_name = list(config_constr.keys())[0]
            self.log.warning('Desired activation config "{0}" is no part of the pulse generator '
                             'constraints. Using "{1}" instead.'
                             ''.format(activation_config_name, new_config_name))
            activation_config_name = new_config_name
        activation_config = config_constr[activation_config_name]
        if self.interleave_on:
            analog_channels_to_activate = [chnl for chnl in activation_config if 'a_ch' in chnl]
            if len(analog_channels_to_activate) != 1:
                self.log.warning('When interleave mode is used only one analog channel can be '
                                 'active in pulse generator. Falling back to an allowed activation'
                                 ' config.')
        channel_activation = self.get_active_channels()
        for chnl in channel_activation:
            if chnl in activation_config:
                channel_activation[chnl] = True
            else:
                channel_activation[chnl] = False
        new_activation_dict = self._pulse_generator_device.set_active_channels(channel_activation)
        new_activation = [chnl for chnl in new_activation_dict if new_activation_dict[chnl]]
        tmp_config_name = None
        if new_activation.sort() != activation_config.sort():
            for config_name in config_constr:
                if config_constr[config_name].sort() == new_activation:
                    tmp_config_name = config_name
                    break
        else:
            tmp_config_name = activation_config_name
        self.current_channel_config_name = tmp_config_name

        # check and set analogue amplitude dict
        amplitude_constr = pulser_constraints['a_ch_amplitude']
        for chnl in amplitude_dict:
            if amplitude_dict[chnl] > amplitude_constr['max'] or amplitude_dict[chnl] < amplitude_constr['min']:
                self.log.error('Desired analogue voltage of {0} V for channel "{1}" is not within '
                               'pulse generator constraints. Using min voltage {2} V instead to '
                               'avoid damage.'
                               ''.format(amplitude_dict[chnl], chnl, amplitude_constr['min']))
                amplitude_dict[chnl] = amplitude_constr['min']
        self.analogue_amplitude, dummy = self._pulse_generator_device.set_analog_level(amplitude=amplitude_dict)
        # emit update signal for master (GUI or other logic module)
        self.sigPulseGeneratorSettingsUpdated.emit(self.sample_rate,
                                                   self.current_channel_config_name,
                                                   self.analogue_amplitude, self.interleave_on)

        return self.sample_rate, self.current_channel_config_name, self.analogue_amplitude, self.interleave_on

    def get_active_channels(self):
        """ Get the currently active channels from the pulse generator hardware.

        @return dict: dictionary with keys being the channel string generic
                      names and items being boolean values.

        Additionally the variables which hold this values are updated in the
        logic.
        """
        active_channels = self._pulse_generator_device.get_active_channels()
        return active_channels

    def clear_pulser(self):
        """ Delete all loaded files in the device's current memory. """
        self.pulse_generator_off()
        err = self._pulse_generator_device.clear_all()
        self.loaded_asset_name = None
        self.sigLoadedAssetUpdated.emit(self.loaded_asset_name)
        return err

    def get_interleave(self):
        """ Get the interleave state.

        @return bool, state of the interleave, True=Interleave On, False=OFF
        """
        return self._pulse_generator_device.get_interleave()

    def upload_asset(self, asset_name):
        """ Upload an already sampled Ensemble or Sequence object to the device.
            Does NOT load it into channels.

        @param asset_name: string, name of the ensemble/sequence to upload
        """
        err = self._pulse_generator_device.upload_asset(asset_name)
        uploaded_assets = self._pulse_generator_device.get_uploaded_asset_names()
        self.sigUploadAssetComplete.emit(asset_name)
        self.sigUploadedAssetsUpdated.emit(uploaded_assets)
        return err

    def has_sequence_mode(self):
        """ Retrieve from the hardware, whether sequence mode is present or not.

        @return bool: Sequence mode present = True, no sequence mode = False
        """
        return self._pulse_generator_device.has_sequence_mode()

    def load_asset(self, asset_name, load_dict={}):
        """ Loads a sequence or waveform to the specified channel of the pulsing device.
        Emmits a signal that the current sequence/ensemble (asset) has changed.

        @param Object asset_name: The name of the asset to be loaded
        @param dict load_dict:  a dictionary with keys being one of the available channel numbers
                                and items being the name of the already sampled waveform/sequence
                                files. Examples:
                                    {1: rabi_Ch1, 2: rabi_Ch2}
                                    {1: rabi_Ch2, 2: rabi_Ch1}
                                This parameter is optional. If an empty dict is given then the
                                channel association should be invoked from the sequence generation,
                                i.e. the filename appendix (_Ch1, _Ch2 etc.). Note that is not in
                                general an ambigous procedure!

        @return int: error code (0:OK, -1:error)
        """
        # stop the pulser hardware output if it is running
        self.pulse_generator_off()
        # load asset in channels
        err = self._pulse_generator_device.load_asset(asset_name, load_dict)
        # set the loaded_asset_name variable.
        self.loaded_asset_name = self._pulse_generator_device.get_loaded_asset()
        self.sigLoadedAssetUpdated.emit(self.loaded_asset_name)
        return err

    def direct_write_ensemble(self, ensemble_name, analog_samples, digital_samples):
        """

        @param ensemble_name:
        @param analog_samples:
        @param digital_samples:
        @return:
        """
        err = self._pulse_generator_device.direct_write_ensemble(ensemble_name,
                                                                 analog_samples, digital_samples)
        uploaded_assets = self._pulse_generator_device.get_uploaded_asset_names()
        self.sigUploadAssetComplete.emit(ensemble_name)
        self.sigUploadedAssetsUpdated.emit(uploaded_assets)
        return err

    def direct_write_sequence(self, sequence_name, sequence_params):
        """

        @param sequence_name:
        @param sequence_params:
        @return:
        """
        err = self._pulse_generator_device.direct_write_sequence(sequence_name, sequence_params)
        uploaded_assets = self._pulse_generator_device.get_uploaded_asset_names()
        self.sigUploadAssetComplete.emit(sequence_name)
        self.sigUploadedAssetsUpdated.emit(uploaded_assets)
        return err

    ############################################################################

    ############################################################################
    # External microwave control methods
    ############################################################################
    def microwave_on_off(self, switch_on):
        """

        @param switch_on:
        @return:
        """
        if switch_on:
            self._mycrowave_source_device.on()
            self.sigExtMicrowaveRunningUpdated.emit(True)
        else:
            self._mycrowave_source_device.off()
            self.sigExtMicrowaveRunningUpdated.emit(False)
        return

    def set_microwave_params(self, frequency=None, power=None, use_ext_mw=None):
        if frequency is not None:
            self.microwave_freq = frequency
        if power is not None:
            self.microwave_power = power
        if use_ext_mw is not None:
            self.use_ext_microwave = use_ext_mw
        if self.use_ext_microwave:
            self._mycrowave_source_device.set_cw(freq=frequency, power=power)
        self.sigExtMicrowaveSettingsUpdated.emit(self.microwave_freq, self.microwave_power,
                                                 self.use_ext_microwave)
        return

    ############################################################################


    def start_pulsed_measurement(self, stashed_raw_data_tag=None):
        """Start the analysis thread. """
        #FIXME: Describe the idea of how the measurement is intended to be run
        #       and how the used thread principle was used in this method (or
        #       will be use in another method).
        self.sigMeasurementRunningUpdated.emit(True, False)
        if stashed_raw_data_tag == '':
            stashed_raw_data_tag = None
        with self.threadlock:
            if self.getState() == 'idle':
                self.lock()
                self.elapsed_time = 0.0
                self.elapsed_time_str = '00:00:00:00'
                self.sigElapsedTimeUpdated.emit(self.elapsed_time, self.elapsed_time_str)
                # initialize plots
                self._initialize_plots()

                # recall stashed raw data
                if stashed_raw_data_tag is None:
                    self.recalled_raw_data = None
                elif stashed_raw_data_tag in self.saved_raw_data:
                    self.recalled_raw_data = self.saved_raw_data[stashed_raw_data_tag]
                    self.log.info('Starting pulsed measurement with stashed raw data "{0}".'
                                  ''.format(stashed_raw_data_tag))
                else:
                    self.recalled_raw_data = None

                # start microwave generator
                if self.use_ext_microwave:
                    self.microwave_on_off(True)

                # start fast counter
                self.fast_counter_on()
                # start pulse generator
                self.pulse_generator_on()

                self.start_time = time.time()

                # set analysis_timer
                if self.timer_interval > 0:
                    self.analysis_timer = QtCore.QTimer()
                    self.analysis_timer.setSingleShot(False)
                    self.analysis_timer.setInterval(int(1000. * self.timer_interval))
                    self.analysis_timer.timeout.connect(self._pulsed_analysis_loop, QtCore.Qt.QueuedConnection)
                    self.analysis_timer.start()
                else:
                    self.analysis_timer = None
        return

    def _pulsed_analysis_loop(self):
        """ Acquires laser pulses from fast counter,
            calculates fluorescence signal and creates plots.
        """
        with self.threadlock:
            if self.getState() == 'locked':

                # get raw data from fast counter
                fc_data = netobtain(self._fast_counter_device.get_data_trace())

                # add old raw data from previous measurements if necessary
                if self.recalled_raw_data is not None:
                    self.log.info('Found old saved raw data. Sum of timebins: {0}'
                                  ''.format(np.sum(self.recalled_raw_data)))
                    if np.sum(fc_data) < 1.0:
                        self.log.warning('Only zeros received from fast counter!\n'
                                         'Only using old raw data.')
                        self.raw_data = self.recalled_raw_data
                    elif self.recalled_raw_data.shape == fc_data.shape:
                        self.log.debug('Saved raw data has same shape as current data.')
                        self.raw_data = self.recalled_raw_data + fc_data
                    else:
                        self.log.warning('Saved raw data has not the same shape as current data.\n'
                                         'Did NOT add old raw data to current timetrace.')
                        self.raw_data = fc_data
                elif np.sum(fc_data) < 1.0:
                    self.log.warning('Only zeros received from fast counter!')
                    self.raw_data = np.zeros(fc_data.shape, dtype=int)
                else:
                    self.raw_data = fc_data

                # extract laser pulses from raw data
<<<<<<< HEAD
                self.laser_data = self._pulse_extraction_logic.extract_laser_pulses(self.raw_data,
                                                                                    self.fast_counter_gated)

=======
                if self.fast_counter_gated:
                    self.laser_data = self._pulse_extraction_logic.gated_extraction(self.raw_data,
                                                                                    self.conv_std_dev)
                else:
                    return_dict = self._pulse_extraction_logic.ungated_extraction(self.raw_data,
                                                                                      self.conv_std_dev,
                                                                                      self.number_of_lasers)
                    self.laser_data = return_dict['laser_arr_y']
>>>>>>> 0ac6dd7b
                # analyze pulses and get data points for signal plot. Also check if extraction
                # worked (non-zero array returned).
                if np.sum(self.laser_data) < 1:
                    tmp_signal = np.zeros(self.laser_data.shape[0])
                    tmp_error = np.zeros(self.laser_data.shape[0])
                else:
                    tmp_signal, tmp_error = self._pulse_analysis_logic.analyze_data(self.laser_data)
                # exclude laser pulses to ignore
                if len(self.laser_ignore_list) > 0:
                    ignore_indices = self.laser_ignore_list
                    if -1 in ignore_indices:
                        ignore_indices[ignore_indices.index(-1)] = len(ignore_indices) - 1
                    tmp_signal = np.delete(tmp_signal, ignore_indices)
                    tmp_error = np.delete(tmp_error, ignore_indices)
                # order data according to alternating flag
                if self.alternating:
                    self.signal_plot_y = tmp_signal[::2]
                    self.signal_plot_y2 = tmp_signal[1::2]
                    self.measuring_error_plot_y = tmp_error[::2]
                    self.measuring_error_plot_y2 = tmp_error[1::2]
                else:
                    self.signal_plot_y = tmp_signal
                    self.measuring_error_plot_y = tmp_error

                # set laser to show
                self.set_laser_to_show(self.show_laser_index, self.show_raw_data)

            # recalculate time
            self.elapsed_time = time.time() - self.start_time
            self.elapsed_time_str = ''
            self.elapsed_time_str += str(int(self.elapsed_time)//86400).zfill(2) + ':' # days
            self.elapsed_time_str += str((int(self.elapsed_time)//3600) % 24).zfill(2) + ':' # hours
            self.elapsed_time_str += str((int(self.elapsed_time)//60) % 60).zfill(2) + ':' # minutes
            self.elapsed_time_str += str(int(self.elapsed_time) % 60).zfill(2) # seconds

            # emit signals
            self.sigElapsedTimeUpdated.emit(self.elapsed_time, self.elapsed_time_str)
            self.sigSignalDataUpdated.emit(self.signal_plot_x, self.signal_plot_y,
                                           self.signal_plot_y2, self.measuring_error_plot_y,
                                           self.measuring_error_plot_y2)
            return

    def set_laser_to_show(self, laser_index, show_raw_data):
        """

        @param laser_index:
        @param show_raw_data:
        @return:
        """
        self.show_raw_data = show_raw_data
        self.show_laser_index = laser_index
        if show_raw_data:
            if self.fast_counter_gated:
                if laser_index > 0:
                    self.laser_plot_y = self.raw_data[laser_index - 1]
                else:
                    self.laser_plot_y = np.sum(self.raw_data, 0)
            else:
                self.laser_plot_y = self.raw_data
        else:
            if laser_index > 0:
                self.laser_plot_y = self.laser_data[laser_index - 1]
            else:
                self.laser_plot_y = np.sum(self.laser_data, 0)

        self.laser_plot_x = np.arange(1, len(self.laser_plot_y) + 1)

        self.sigLaserToShowUpdated.emit(self.show_laser_index, self.show_raw_data)
        self.sigLaserDataUpdated.emit(self.laser_plot_x, self.laser_plot_y)
        return self.laser_plot_x, self.laser_plot_y

    def stop_pulsed_measurement(self, stash_raw_data_tag=None):
        """ Stop the measurement
          @return int: error code (0:OK, -1:error)
        """
        if stash_raw_data_tag == '':
            stash_raw_data_tag = None
        with self.threadlock:
            if self.getState() == 'locked':
                #stopping and disconnecting the timer
                if self.analysis_timer is not None:
                    self.analysis_timer.stop()
                    self.analysis_timer.timeout.disconnect()
                    self.analysis_timer = None

                self.fast_counter_off()
                self.pulse_generator_off()
                if self.use_ext_microwave:
                    self.microwave_on_off(False)

                # save raw data if requested
                if stash_raw_data_tag is not None:
                    self.log.info('sum of raw data with tag "{0}" to be saved for next measurement:'
                                  ' {1}'.format(stash_raw_data_tag, np.sum(self.raw_data.copy())))
                    self.saved_raw_data[stash_raw_data_tag] = self.raw_data.copy()
                self.recalled_raw_data = None

                self.unlock()
                self.sigMeasurementRunningUpdated.emit(False, False)
        return

    def pause_pulsed_measurement(self):
        """ Pauses the measurement
          @return int: error code (0:OK, -1:error)
        """
        with self.threadlock:
            if self.getState() == 'locked':
                #pausing the timer
                if self.analysis_timer is not None:
                    self.analysis_timer.stop()

                self.fast_counter_pause()
                self.pulse_generator_off()
                if self.use_ext_microwave:
                    self.microwave_on_off(False)

                self.sigMeasurementRunningUpdated.emit(True, True)
        return 0

    def continue_pulsed_measurement(self):
        """ Continues the measurement
          @return int: error code (0:OK, -1:error)
        """
        with self.threadlock:
            if self.getState() == 'locked':
                if self.use_ext_microwave:
                    self.microwave_on_off(True)
                self.fast_counter_continue()
                self.pulse_generator_on()

                #unpausing the timer
                if self.analysis_timer is not None:
                    self.analysis_timer.start()

                self.sigMeasurementRunningUpdated.emit(True, False)
        return 0

    def set_timer_interval(self, interval):
        """ Change the interval of the timer

        @param int interval: Interval of the timer in s

        """
        with self.threadlock:
            self.timer_interval = interval
            if self.analysis_timer is not None:
                if self.timer_interval > 0:
                    self.analysis_timer.setInterval(int(1000. * self.timer_interval))
                else:
                    self.analysis_timer = None
            self.sigTimerIntervalUpdated.emit(self.timer_interval)
        return

    def manually_pull_data(self):
        """ Analyse and display the data
        """
        if self.getState() == 'locked':
            self._pulsed_analysis_loop()
        return

    def analysis_settings_changed(self, method, signal_start_bin, signal_end_bin, norm_start_bin,
                                  norm_end_bin):
        """

        @param method:
        @param signal_start_bin:
        @param signal_end_bin:
        @param norm_start_bin:
        @param norm_end_bin:
        @return:
        """
        with self.threadlock:
            self._pulse_analysis_logic.current_method = method
            self._pulse_analysis_logic.signal_start_bin = signal_start_bin
            self._pulse_analysis_logic.signal_end_bin = signal_end_bin
            self._pulse_analysis_logic.norm_start_bin = norm_start_bin
            self._pulse_analysis_logic.norm_end_bin = norm_end_bin
            self.sigAnalysisSettingsUpdated.emit(method, signal_start_bin, signal_end_bin,
                                                 norm_start_bin, norm_end_bin)
        return method, signal_start_bin, signal_end_bin, norm_start_bin, norm_end_bin

    def extraction_settings_changed(self, method, conv_std_dev, count_treshold,
                                    threshold_tolerance_bins, min_laser_length):
        """

        @param method:
        @param conv_std_dev:
        @param count_treshold:
        @param threshold_tolerance_bins:
        @param min_laser_length:
        @return:
        """
        with self.threadlock:
            self._pulse_extraction_logic.current_method = method
            self._pulse_extraction_logic.conv_std_dev = conv_std_dev
            self._pulse_extraction_logic.count_treshold = count_treshold
            self._pulse_extraction_logic.threshold_tolerance_bins = threshold_tolerance_bins
            self._pulse_extraction_logic.min_laser_length = min_laser_length
            self.sigExtractionSettingsUpdated.emit(method, conv_std_dev, count_treshold,
                                                   threshold_tolerance_bins, min_laser_length)
        return method, conv_std_dev, count_treshold, threshold_tolerance_bins, min_laser_length

    def _initialize_plots(self):
        """
        Initializing the signal, error and laser plot data.
        """
        self.signal_plot_x = self.controlled_vals
        self.signal_plot_y = np.zeros(len(self.controlled_vals))
        self.signal_plot_y2 = np.zeros(len(self.controlled_vals))
        self.measuring_error_plot_y = np.zeros(len(self.controlled_vals), dtype=float)
        self.measuring_error_plot_y2 = np.zeros(len(self.controlled_vals), dtype=float)
        number_of_bins = int(self.fast_counter_record_length / self.fast_counter_binwidth)
        self.laser_plot_x = np.arange(1, number_of_bins + 1, dtype=int)
        self.laser_plot_y = np.zeros(number_of_bins, dtype=int)

        self.sigSignalDataUpdated.emit(self.signal_plot_x, self.signal_plot_y, self.signal_plot_y2,
                                       self.measuring_error_plot_y, self.measuring_error_plot_y2)
        self.sigLaserDataUpdated.emit(self.laser_plot_x, self.laser_plot_y)
        return

    def save_measurement_data(self, controlled_val_unit='a.u.', tag=None):
        #####################################################################
        ####                Save extracted laser pulses                  ####
        #####################################################################
        filepath = self._save_logic.get_path_for_module(module_name='PulsedMeasurement')
        timestamp = datetime.datetime.now()

        if tag is not None and len(tag) > 0:
            filelabel = tag + '_laser_pulses'
        else:
            filelabel = 'laser_pulses'
        # prepare the data in a dict or in an OrderedDict:
        data = OrderedDict()
        data['Signal (counts)'] = self.laser_data.transpose()
        # write the parameters:
        parameters = OrderedDict()
        parameters['Bin size (s)'] = self.fast_counter_binwidth
        parameters['laser length (s)'] = self.fast_counter_binwidth * self.laser_plot_x.size

        self._save_logic.save_data(data, filepath, parameters=parameters, filelabel=filelabel,
                                   timestamp=timestamp, as_text=True, precision=':.6e')

        #####################################################################
        ####                Save measurement data                        ####
        #####################################################################
        if tag is not None and len(tag) > 0:
            filelabel = tag + '_pulsed_measurement'
        else:
            filelabel = 'pulsed_measurement'

        # prepare the data in a dict or in an OrderedDict:
        data = OrderedDict()
        if self.alternating:
            data_array = np.zeros([3,len(self.signal_plot_x)], dtype=float)
            data_array[0, :] = self.signal_plot_x
            data_array[1, :] = self.signal_plot_y
            data_array[2, :] = self.signal_plot_y2
            data['Controlled variable (' + controlled_val_unit + '), Signal (norm.), Signal2 (norm.)'] = data_array.transpose()
        else:
            data_array = np.zeros([2, len(self.signal_plot_x)], dtype=float)
            data_array[0, :] = self.signal_plot_x
            data_array[1, :] = self.signal_plot_y
            data['Controlled variable (' + controlled_val_unit + '), Signal (norm.)'] = data_array.transpose()

        # write the parameters:
        parameters = OrderedDict()
        parameters['Bin size (s)'] = self.fast_counter_binwidth
        parameters['Number of laser pulses'] = self.number_of_lasers
        parameters['Signal start (bin)'] = self._pulse_analysis_logic.signal_start_bin
        parameters['Signal end (bin)'] = self._pulse_analysis_logic.signal_end_bin
        parameters['Normalization start (bin)'] = self._pulse_analysis_logic.norm_start_bin
        parameters['Normalization end (bin)'] = self._pulse_analysis_logic.norm_end_bin
        parameters['Standard deviation of gaussian convolution'] = self._pulse_extraction_logic.conv_std_dev
        # Prepare the figure to save as a "data thumbnail"
        plt.style.use(self._save_logic.mpl_qd_style)
        fig, ax1 = plt.subplots()
        ax1.plot(self.signal_plot_x, self.signal_plot_y)
        if self.alternating:
            ax1.plot(self.signal_plot_x, self.signal_plot_y2)
        ax1.set_xlabel('controlled variable (' + controlled_val_unit + ')')
        ax1.set_ylabel('norm. sig (a.u.)')
        # ax1.set_xlim(self.plot_domain)
        # ax1.set_ylim(self.plot_range)
        fig.tight_layout()

        self._save_logic.save_data(data, filepath, parameters=parameters, filelabel=filelabel,
                                   timestamp=timestamp, as_text=True, plotfig=fig,
                                   precision=':.6e')
        plt.close(fig)

        #####################################################################
        ####                Save raw data timetrace                      ####
        #####################################################################
        if tag is not None and len(tag) > 0:
            filelabel = tag + '_raw_timetrace'
        else:
            filelabel = 'raw_timetrace'

        # prepare the data in a dict or in an OrderedDict:
        data = OrderedDict()
        data['Signal (counts)'] = self.raw_data.transpose()
        # write the parameters:
        parameters = OrderedDict()
        parameters['Is counter gated?'] = self.fast_counter_gated
        parameters['Is alternating?'] = self.alternating
        parameters['Bin size (s)'] = self.fast_counter_binwidth
        parameters['Number of laser pulses'] = self.number_of_lasers
        parameters['laser length (s)'] = self.fast_counter_binwidth * self.laser_plot_x.size
        parameters['Controlled variable start'] = self.controlled_vals[0]
        parameters['Controlled variable increment'] = (self.controlled_vals[-1] -
                                                     self.controlled_vals[0]) / (
                                                    len(self.controlled_vals) - 1)

        self._save_logic.save_data(data, filepath, parameters=parameters, filelabel=filelabel,
                                   timestamp=timestamp, as_text=True, precision=':.6e')
        return

    def compute_fft(self):
        """ Computing the fourier transform of the data.

        @return tuple (fft_x, fft_y):
                    fft_x: the frequencies for the FT
                    fft_y: the FT spectrum

        Pay attention that the return values of the FT have only half of the
        entries compared to the used signal input.

        In general, a window function should be applied to the time domain data
        before calculating the FT, to reduce spectral leakage. The Hann window
        for instance is almost never a bad choice. Use it like:
            y_ft = np.fft.fft(y_signal * np.hanning(len(y_signal)))

        Keep always in mind the relation for the Fourier transform:
            T = delta_t * N_samples
        where delta_t is the distance between the time points and N_samples are
        the amount of points in the time domain. Consequently the sample rate is
            f_samplerate = T / N_samples

        Keep in mind that the FT returns value from 0 to f_samplerate, or
        equivalently -f_samplerate/2 to f_samplerate/2.


        """
        # Make a baseline correction to avoid a constant offset near zero
        # frequencies:
        mean_y = sum(self.signal_plot_y) / len(self.signal_plot_y)
        corrected_y = self.signal_plot_y - mean_y

        # The absolute values contain the fourier transformed y values
        fft_y = np.abs(np.fft.fft(corrected_y))

        # Due to the sampling theorem you can only identify frequencies at half
        # of the sample rate, therefore the FT contains an almost symmetric
        # spectrum (the asymmetry results from aliasing effects). Therefore take
        # the half of the values for the display.
        middle = int((len(corrected_y)+1)//2)

        # sample spacing of x_axis, if x is a time axis than it corresponds to a
        # timestep:
        x_spacing = np.round(self.signal_plot_x[-1] - self.signal_plot_x[-2], 12)

        # use the helper function of numpy to calculate the x_values for the
        # fourier space. That function will handle an occuring devision by 0:
        fft_x = np.fft.fftfreq(len(corrected_y), d=x_spacing)

        return abs(fft_x[:middle]), fft_y[:middle]

    def get_fit_functions(self):
        """Giving the available fit functions

        @return list of strings with all available fit functions

        """
        return ['No Fit', 'Sine', 'Cos_FixedPhase', 'Lorentian (neg)' , 'Lorentian (pos)', 'N14',
                'N15', 'Stretched Exponential', 'Exponential', 'XY8']


    def do_fit(self, fit_function, x_data=None, y_data=None,
               fit_granularity_fact=10):
        """Performs the chosen fit on the measured data.

        @param string fit_function: name of the chosen fit function

        @return float array pulsed_fit_x: Array containing the x-values of the fit
        @return float array pulsed_fit_y: Array containing the y-values of the fit
        @return str array pulsed_fit_result: String containing the fit parameters displayed in a nice form
        @return dict param_dict: a dictionary containing the fit result
        """

        # compute x-axis for fit:
        if x_data is None:
            x_data = self.signal_plot_x

        if y_data is None:
            y_data = self.signal_plot_y

        num_fit_points = int(fit_granularity_fact*len(x_data))
        pulsed_fit_x = np.linspace(start=x_data[0], stop=x_data[-1], num=num_fit_points)
        result = None

        # set the keyword arguments, which will be passed to the fit.
        kwargs = {'x_axis': x_data,
                  'data': y_data,
                  'add_params': None}

        param_dict = OrderedDict()

        if fit_function == 'No Fit':
            pulsed_fit_y = np.zeros(len(pulsed_fit_x), dtype=float)

        elif fit_function in ('Sine', 'Cos_FixedPhase'):
            update_dict = {}
            if fit_function == 'Cos_FixedPhase':
                # set some custom defined constraints for this module and for
                # this fit:
                update_dict['phase'] = {'vary': False, 'value': np.pi/2.}
                # update_dict['amplitude'] = {'min': 0.0}

                # add to the keywords dictionary
                kwargs['add_params'] = update_dict

            result = self._fit_logic.make_sineoffset_fit(**kwargs)
            sine, params = self._fit_logic.make_sineoffset_model()
            pulsed_fit_y = sine.eval(x=pulsed_fit_x, params=result.params)

            param_dict['Contrast'] = {'value': np.abs(2*result.params['amplitude'].value*100),
                                      'error': np.abs(2 * result.params['amplitude'].stderr*100),
                                      'unit' : '%'}
            param_dict['Frequency'] = {'value': result.params['frequency'].value,
                                       'error': result.params['frequency'].stderr,
                                       'unit' : 'Hz'}

            # use proper error propagation formula:
            error_per = 1/(result.params['frequency'].value)**2
            error_per = error_per * result.params['frequency'].stderr

            param_dict['Period'] = {'value': 1/result.params['frequency'].value,
                                    'error': error_per,
                                    'unit' : 's'}
            param_dict['Phase'] = {'value': result.params['phase'].value/np.pi *180,
                                   'error': result.params['phase'].stderr/np.pi *180,
                                   'unit' : '°'}
            param_dict['Offset'] = {'value': result.params['offset'].value,
                                    'error': result.params['offset'].stderr,
                                    'unit' : 'norm. signal'}

        elif fit_function == 'Lorentian (neg)':

            result = self._fit_logic.make_lorentzoffsetdip_fit(**kwargs)
            lorentzian, params = self._fit_logic.make_lorentzoffset_model()
            pulsed_fit_y = lorentzian.eval(x=pulsed_fit_x, params=result.params)

            param_dict['Minimum'] = {'value': result.params['center'].value,
                                     'error': result.params['center'].stderr,
                                     'unit' : 's'}
            param_dict['Linewidth'] = {'value': result.params['fwhm'].value,
                                       'error': result.params['fwhm'].stderr,
                                       'unit' : 's'}

            cont = result.params['amplitude'].value
            cont = cont/(-1*np.pi*result.params['sigma'].value*result.params['offset'].value)

            # use gaussian error propagation for error calculation:
            cont_err = np.sqrt(
                  (cont / result.params['amplitude'].value * result.params['amplitude'].stderr)**2
                + (cont / result.params['sigma'].value * result.params['sigma'].stderr)**2
                + (cont / result.params['offset'].value * result.params['offset'].stderr)**2)

            param_dict['Contrast'] = {'value': cont*100,
                                      'error': cont_err*100,
                                      'unit' : '%'}


        elif fit_function == 'Lorentian (pos)':

            result = self._fit_logic.make_lorentzoffsetpeak_fit(**kwargs)
            lorentzian, params = self._fit_logic.make_lorentzoffset_model()
            pulsed_fit_y = lorentzian.eval(x=pulsed_fit_x, params=result.params)

            param_dict['Maximum'] = {'value': result.params['center'].value,
                                     'error': result.params['center'].stderr,
                                     'unit' : 's'}
            param_dict['Linewidth'] = {'value': result.params['fwhm'].value,
                                       'error': result.params['fwhm'].stderr,
                                       'unit' : 's'}

            cont = result.params['amplitude'].value
            cont = cont/(-1*np.pi*result.params['sigma'].value*result.params['offset'].value)
            param_dict['Contrast'] = {'value': cont*100,
                                      'unit' : '%'}

        elif fit_function == 'N14':

            result = self._fit_logic.make_N14_fit(**kwargs)
            fitted_function, params = self._fit_logic.make_multiplelorentzoffset_model(no_of_functions=3)
            pulsed_fit_y = fitted_function.eval(x=pulsed_fit_x, params=result.params)

            param_dict['Freq. 0'] = {'value': result.params['l0_center'].value,
                                     'error': result.params['0_center'].stderr,
                                     'unit' : 'Hz'}
            param_dict['Freq. 1'] = {'value': result.params['l1_center'].value,
                                     'error': result.params['l1_center'].stderr,
                                     'unit' : 'Hz'}
            param_dict['Freq. 2'] = {'value': result.params['l2_center'].value,
                                     'error': result.params['l2_center'].stderr,
                                     'unit' : 'Hz'}

            cont0 = result.params['l0_amplitude'].value
            cont0 = cont0/(-1*np.pi*result.params['l0_sigma'].value*result.params['offset'].value)

            # use gaussian error propagation for error calculation:
            cont0_err = np.sqrt(
                  (cont0 / result.params['l0_amplitude'].value * result.params['l0_amplitude'].stderr) ** 2
                + (cont0 / result.params['l0_sigma'].value * result.params['l0_sigma'].stderr) ** 2
                + (cont0 / result.params['offset'].value * result.params['offset'].stderr) ** 2)

            param_dict['Contrast 0'] = {'value': cont0*100,
                                        'error': cont0_err*100,
                                        'unit' : '%'}

            cont1 = result.params['l1_amplitude'].value
            cont1 = cont1/(-1*np.pi*result.params['l1_sigma'].value*result.params['offset'].value)

            # use gaussian error propagation for error calculation:
            cont1_err = np.sqrt(
                  (cont1 / result.params['l1_amplitude'].value * result.params['l1_amplitude'].stderr) ** 2
                + (cont1 / result.params['l1_sigma'].value * result.params['l1_sigma'].stderr) ** 2
                + (cont1 / result.params['offset'].value * result.params['offset'].stderr) ** 2)

            param_dict['Contrast 1'] = {'value': cont1*100,
                                        'error': cont1_err*100,
                                        'unit' : '%'}

            cont2 = result.params['l2_amplitude'].value
            cont2 = cont2/(-1*np.pi*result.params['l2_sigma'].value*result.params['offset'].value)

            # use gaussian error propagation for error calculation:
            cont2_err = np.sqrt(
                  (cont2 / result.params['l2_amplitude'].value * result.params['l2_amplitude'].stderr) ** 2
                + (cont2 / result.params['l2_sigma'].value * result.params['l2_sigma'].stderr) ** 2
                + (cont2 / result.params['offset'].value * result.params['offset'].stderr) ** 2)

            param_dict['Contrast 2'] = {'value': cont2*100,
                                        'error': cont2_err*100,
                                        'unit' : '%'}

        elif fit_function =='N15':

            result = self._fit_logic.make_N15_fit(**kwargs)
            fitted_function, params = self._fit_logic.make_multiplelorentzoffset_model(no_of_functions=2)
            pulsed_fit_y = fitted_function.eval(x=pulsed_fit_x, params=result.params)

            param_dict['Freq. 0'] = {'value': result.params['l0_center'].value,
                                     'error': result.params['l0_center'].stderr,
                                     'unit' : 'Hz'}
            param_dict['Freq. 1'] = {'value': result.params['l1_center'].value,
                                     'error': result.params['l1_center'].stderr,
                                     'unit' : 'Hz'}

            cont0 = result.params['l0_amplitude'].value
            cont0 = cont0/(-1*np.pi*result.params['l0_sigma'].value*result.params['offset'].value)

            # use gaussian error propagation for error calculation:
            cont0_err = np.sqrt(
                  (cont0 / result.params['l0_amplitude'].value * result.params['l0_amplitude'].stderr) ** 2
                + (cont0 / result.params['l0_sigma'].value * result.params['l0_sigma'].stderr) ** 2
                + (cont0 / result.params['offset'].value * result.params['offset'].stderr) ** 2)

            param_dict['Contrast 0'] = {'value': cont0*100,
                                        'error': cont0_err*100,
                                        'unit' : '%'}

            cont1 = result.params['l1_amplitude'].value
            cont1 = cont1/(-1*np.pi*result.params['l1_sigma'].value*result.params['offset'].value)

            # use gaussian error propagation for error calculation:
            cont1_err = np.sqrt(
                  (cont1 / result.params['l1_amplitude'].value * result.params['l1_amplitude'].stderr) ** 2
                + (cont1 / result.params['l1_sigma'].value * result.params['l1_sigma'].stderr) ** 2
                + (cont1 / result.params['offset'].value * result.params['offset'].stderr) ** 2)

            param_dict['Contrast 1'] = {'value': cont1*100,
                                        'error': cont1_err*100,
                                        'unit' : '%'}

        elif fit_function == 'Stretched Exponential':
            self.log.warning('Stretched Exponential not yet implemented.')
            pulsed_fit_x = np.array([])
            pulsed_fit_y = np.array([])

        elif fit_function == 'Exponential':
            self.log.warning('Exponential not yet implemented.')
            pulsed_fit_x = np.array([])
            pulsed_fit_y = np.array([])

        elif fit_function == 'XY8':
            self.log.warning('XY8 not yet implemented')
            pulsed_fit_x = np.array([])
            pulsed_fit_y = np.array([])
        else:
            self.log.warning('The Fit Function "{0}" is not implemented to '
                    'be used in the Pulsed Measurement Logic. Correct that! '
                    'Fit Call will be skipped and Fit Function will be set '
                    'to "No Fit".'.format(fit_function))
            pulsed_fit_x = np.array([])
            pulsed_fit_y = np.array([])

        self.signal_plot_x_fit = pulsed_fit_x
        self.signal_plot_y_fit = pulsed_fit_y

        self.sigFitUpdated.emit(fit_function, self.signal_plot_x_fit, self.signal_plot_y_fit,
                                param_dict, result)

        return pulsed_fit_x, pulsed_fit_y, param_dict, result<|MERGE_RESOLUTION|>--- conflicted
+++ resolved
@@ -752,20 +752,10 @@
                     self.raw_data = fc_data
 
                 # extract laser pulses from raw data
-<<<<<<< HEAD
-                self.laser_data = self._pulse_extraction_logic.extract_laser_pulses(self.raw_data,
-                                                                                    self.fast_counter_gated)
-
-=======
-                if self.fast_counter_gated:
-                    self.laser_data = self._pulse_extraction_logic.gated_extraction(self.raw_data,
-                                                                                    self.conv_std_dev)
-                else:
-                    return_dict = self._pulse_extraction_logic.ungated_extraction(self.raw_data,
-                                                                                      self.conv_std_dev,
-                                                                                      self.number_of_lasers)
-                    self.laser_data = return_dict['laser_arr_y']
->>>>>>> 0ac6dd7b
+                return_dict = self._pulse_extraction_logic.extract_laser_pulses(self.raw_data,
+                                                                                self.fast_counter_gated)
+                self.laser_data = return_dict['laser_arr_y']
+
                 # analyze pulses and get data points for signal plot. Also check if extraction
                 # worked (non-zero array returned).
                 if np.sum(self.laser_data) < 1:
