--- conflicted
+++ resolved
@@ -179,41 +179,16 @@
 
         @param str stylesheet_path: path to style sheet file
         """
-<<<<<<< HEAD
-        file = QtCore.QFile(stylesheet_path)
-        file.open(QtCore.QIODevice.ReadOnly)
         try:
-            stylesheet = file.readAll().data().decode('utf-8')
-        finally:
-            file.close()
-        QtWidgets.QApplication.instance().setStyleSheet(stylesheet)
-=======
-        try:
-            if not os.path.exists(stylesheet_path):
-                stylesheet_path = os.path.join(get_artwork_dir(), 'styles', stylesheet_path)
-
-            with open(stylesheet_path, 'r') as stylesheetfile:
-                stylesheet = stylesheetfile.read()
-
-            if stylesheet_path.endswith('qdark.qss'):
-                path = os.path.join(os.path.dirname(stylesheet_path), 'qdark').replace('\\', '/')
-                stylesheet = stylesheet.replace('{qdark}', path)
-
-            # see issue #12 on qdarkstyle github
-            if platform.system().lower() == 'darwin' and stylesheet_path.endswith('qdark.qss'):
-                mac_fix = '''
-                QDockWidget::title
-                {
-                    background-color: #31363b;
-                    text-align: center;
-                    height: 12px;
-                }
-                '''
-                stylesheet += mac_fix
+            file = QtCore.QFile(stylesheet_path)
+            file.open(QtCore.QIODevice.ReadOnly)
+            try:
+                stylesheet = file.readAll().data().decode('utf-8')
+            finally:
+                file.close()
             QtWidgets.QApplication.instance().setStyleSheet(stylesheet)
         except:
             logger.exception('Exception while setting qudi stylesheet:')
->>>>>>> 71e992df
 
     @staticmethod
     def close_windows():
