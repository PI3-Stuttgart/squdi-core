--- conflicted
+++ resolved
@@ -22,28 +22,19 @@
 
 __all__ = ['ModuleEditorWidget']
 
-<<<<<<< HEAD
 from PySide2 import QtCore, QtGui, QtWidgets
-=======
-from PySide2 import QtCore, QtWidgets
 from typing import Optional, Mapping, Dict, Union, Any
 from qudi.util.widgets.separator_lines import HorizontalLine
 from qudi.tools.config_editor.module_finder import QudiModules
 from qudi.tools.config_editor.module_widgets import LocalModuleConfigWidget
 from qudi.tools.config_editor.module_widgets import RemoteModuleConfigWidget
->>>>>>> a71bb2d8
 
 
 class ModuleEditorWidget(QtWidgets.QStackedWidget):
     """
     """
 
-<<<<<<< HEAD
-    _add_icon_path = ':/icons/list-add'
-    _remove_icon_path = ':/icons/list-remove'
-=======
     sigModuleRenamed = QtCore.Signal(str)
->>>>>>> a71bb2d8
 
     def __init__(self,
                  qudi_modules: QudiModules,
